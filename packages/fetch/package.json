--- conflicted
+++ resolved
@@ -1,10 +1,6 @@
 {
   "name": "@continuedev/fetch",
-<<<<<<< HEAD
-  "version": "1.0.11",
-=======
   "version": "1.0.13",
->>>>>>> 3c5332ac
   "description": "",
   "main": "dist/index.js",
   "types": "dist/index.d.ts",
