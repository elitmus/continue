--- conflicted
+++ resolved
@@ -110,17 +110,6 @@
     new providers.SuggestionsCodeLensProvider(),
   );
 
-<<<<<<< HEAD
-  configPyCodeLensDisposable = registerCodeLensProvider(
-    "*",
-    new providers.ConfigPyCodeLensProvider(),
-=======
-  diffsCodeLensDisposable = registerCodeLensProvider(
-    "*",
-    new providers.DiffViewerCodeLensProvider(diffManager),
->>>>>>> 4ba3d98e
-  );
-
   registerQuickActionsProvider(config, context);
 
   subscribeToVSCodeQuickActionsSettings(() =>
