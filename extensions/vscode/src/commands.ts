import * as fs from "node:fs";
import * as os from "node:os";
import * as path from "node:path";
import * as vscode from "vscode";

<<<<<<< HEAD
import type { IDE } from "core";
import type { AutocompleteOutcome } from "core/autocomplete/completionProvider";
import type { ConfigHandler } from "core/config/handler";
import { logDevData } from "core/util/devdata";
import { Telemetry } from "core/util/posthog";
import type { ContinueGUIWebviewViewProvider } from "./debugPanel";
import type { DiffManager } from "./diff/horizontal";
import type { VerticalPerLineDiffManager } from "./diff/verticalPerLine/manager";
=======
import { ContextMenuConfig, IDE } from "core";
import { CompletionProvider } from "core/autocomplete/completionProvider";
import { ConfigHandler } from "core/config/handler";
import { fetchwithRequestOptions } from "core/util/fetchWithOptions";
import { getConfigJsonPath } from "core/util/paths";
import { ContinueGUIWebviewViewProvider } from "./debugPanel";
import { DiffManager } from "./diff/horizontal";
import { VerticalPerLineDiffManager } from "./diff/verticalPerLine/manager";
>>>>>>> 3c954dd8
import { getPlatform } from "./util/util";
import type { VsCodeWebviewProtocol } from "./webviewProtocol";

function getFullScreenTab() {
  const tabs = vscode.window.tabGroups.all.flatMap((tabGroup) => tabGroup.tabs);
  return tabs.find((tab) =>
    (tab.input as any)?.viewType?.endsWith("continue.continueGUIView"),
  );
}

async function addHighlightedCodeToContext(
  edit: boolean,
  webviewProtocol: VsCodeWebviewProtocol | undefined,
) {
<<<<<<< HEAD
=======
  // Capture highlighted terminal text
  // const activeTerminal = vscode.window.activeTerminal;
  // if (activeTerminal) {
  //   // Copy selected text
  //   const tempCopyBuffer = await vscode.env.clipboard.readText();
  //   await vscode.commands.executeCommand(
  //     "workbench.action.terminal.copySelection",
  //   );
  //   await vscode.commands.executeCommand(
  //     "workbench.action.terminal.clearSelection",
  //   );
  //   const contents = (await vscode.env.clipboard.readText()).trim();
  //   await vscode.env.clipboard.writeText(tempCopyBuffer);

  //   // Add to context
  //   const rangeInFileWithContents = {
  //     filepath: activeTerminal.name,
  //     contents,
  //     range: {
  //       start: {
  //         line: 0,
  //         character: 0,
  //       },
  //       end: {
  //         line: contents.split("\n").length,
  //         character: 0,
  //       },
  //     },
  //   };

  //   webviewProtocol?.request("highlightedCode", {
  //     rangeInFileWithContents,
  //   });
  // }

>>>>>>> 3c954dd8
  const editor = vscode.window.activeTextEditor;
  if (editor) {
    const selection = editor.selection;
    if (selection.isEmpty) {
      // Capture highlighted terminal text
      const activeTerminal = vscode.window.activeTerminal;
      if (activeTerminal) {
        // Copy selected text
        const tempCopyBuffer = await vscode.env.clipboard.readText();
        await vscode.commands.executeCommand(
          "workbench.action.terminal.copySelection",
        );
        await vscode.commands.executeCommand(
          "workbench.action.terminal.clearSelection",
        );
        const contents = (await vscode.env.clipboard.readText()).trim();
        await vscode.env.clipboard.writeText(tempCopyBuffer);

        // Add to context
        const rangeInFileWithContents = {
          filepath: activeTerminal.name,
          contents,
          range: {
            start: {
              line: 0,
              character: 0,
            },
            end: {
              line: contents.split("\n").length,
              character: 0,
            },
          },
        };

        if (contents.trim() !== "") {
          webviewProtocol?.request("highlightedCode", {
            rangeInFileWithContents,
          });
        }
      }
      return;
    }
    const range = new vscode.Range(selection.start, selection.end);
    const contents = editor.document.getText(range);
    const rangeInFileWithContents = {
      filepath: editor.document.uri.fsPath,
      contents,
      range: {
        start: {
          line: selection.start.line,
          character: selection.start.character,
        },
        end: {
          line: selection.end.line,
          character: selection.end.character,
        },
      },
    };

    webviewProtocol?.request("highlightedCode", {
      rangeInFileWithContents,
    });
  }
}

async function addEntireFileToContext(
  filepath: vscode.Uri,
  edit: boolean,
  webviewProtocol: VsCodeWebviewProtocol | undefined,
) {
  // If a directory, add all files in the directory
  const stat = await vscode.workspace.fs.stat(filepath);
  if (stat.type === vscode.FileType.Directory) {
    const files = await vscode.workspace.fs.readDirectory(filepath);
    for (const [filename, type] of files) {
      if (type === vscode.FileType.File) {
        addEntireFileToContext(
          vscode.Uri.joinPath(filepath, filename),
          edit,
          webviewProtocol,
        );
      }
    }
    return;
  }

  // Get the contents of the file
  const contents = (await vscode.workspace.fs.readFile(filepath)).toString();
  const rangeInFileWithContents = {
    filepath: filepath.fsPath,
    contents: contents,
    range: {
      start: {
        line: 0,
        character: 0,
      },
      end: {
        line: contents.split(os.EOL).length - 1,
        character: 0,
      },
    },
  };

  webviewProtocol?.request("highlightedCode", {
    rangeInFileWithContents,
  });
}

// Copy everything over from extension.ts
const commandsMap: (
  ide: IDE,
  extensionContext: vscode.ExtensionContext,
  sidebar: ContinueGUIWebviewViewProvider,
  configHandler: ConfigHandler,
  diffManager: DiffManager,
  verticalDiffManager: VerticalPerLineDiffManager,
) => { [command: string]: (...args: any) => any } = (
  ide,
  extensionContext,
  sidebar,
  configHandler,
  diffManager,
  verticalDiffManager,
<<<<<<< HEAD
) => ({
  "continue.acceptDiff": async (newFilepath?: string | vscode.Uri) => {
    const filepath =
      newFilepath instanceof vscode.Uri ? newFilepath.fsPath : newFilepath;
    verticalDiffManager.clearForFilepath(filepath, true);
    await diffManager.acceptDiff(filepath);
  },
  "continue.rejectDiff": async (newFilepath?: string | vscode.Uri) => {
    const filepath =
      newFilepath instanceof vscode.Uri ? newFilepath.fsPath : newFilepath;
    verticalDiffManager.clearForFilepath(filepath, false);
    await diffManager.rejectDiff(filepath);
  },
  "continue.acceptVerticalDiffBlock": (filepath?: string, index?: number) => {
    verticalDiffManager.acceptRejectVerticalDiffBlock(true, filepath, index);
  },
  "continue.rejectVerticalDiffBlock": (filepath?: string, index?: number) => {
    verticalDiffManager.acceptRejectVerticalDiffBlock(false, filepath, index);
  },
  "continue.quickFix": async (message: string, code: string, edit: boolean) => {
    sidebar.webviewProtocol?.request("newSessionWithPrompt", {
      prompt: `${
        edit ? "/edit " : ""
      }${code}\n\nHow do I fix this problem in the above code?: ${message}`,
    });

    if (!edit) {
      vscode.commands.executeCommand("continue.continueGUIView.focus");
    }
  },
  "continue.focusContinueInput": async () => {
    if (!getFullScreenTab()) {
      vscode.commands.executeCommand("continue.continueGUIView.focus");
    }
    sidebar.webviewProtocol?.request("focusContinueInput", undefined);
    await addHighlightedCodeToContext(false, sidebar.webviewProtocol);
  },
  "continue.focusContinueInputWithoutClear": async () => {
    if (!getFullScreenTab()) {
      vscode.commands.executeCommand("continue.continueGUIView.focus");
    }
    sidebar.webviewProtocol?.request(
      "focusContinueInputWithoutClear",
      undefined,
    );
    await addHighlightedCodeToContext(true, sidebar.webviewProtocol);
  },
  "continue.toggleAuxiliaryBar": () => {
    vscode.commands.executeCommand("workbench.action.toggleAuxiliaryBar");
  },
  "continue.quickEdit": async () => {
    const selectionEmpty = vscode.window.activeTextEditor?.selection.isEmpty;

    const editor = vscode.window.activeTextEditor;
    const existingHandler = verticalDiffManager.getHandlerForFile(
      editor?.document.uri.fsPath ?? "",
    );
    const previousInput = existingHandler?.input;

    let defaultModelTitle = await sidebar.webviewProtocol.request(
      "getDefaultModelTitle",
      undefined,
    );
    const config = await configHandler.loadConfig();
    if (!defaultModelTitle) {
      defaultModelTitle = config.models[0]?.title ?? "";
    }
    const quickPickItems =
      config.contextProviders
        ?.filter((provider) => provider.description.type === "normal")
        .map((provider) => {
          return {
            label: provider.description.displayTitle,
            description: provider.description.title,
            detail: provider.description.description,
          };
        }) || [];

    const addContextMsg = quickPickItems.length
      ? " (or press enter to add context first)"
      : "";
    const textInputOptions: vscode.InputBoxOptions = {
      placeHolder: selectionEmpty
        ? `Type instructions to generate code${addContextMsg}`
        : `Describe how to edit the highlighted code${addContextMsg}`,
      title: `${getPlatform() === "mac" ? "Cmd" : "Ctrl"}+I`,
      prompt: `[${defaultModelTitle}]`,
    };
    if (previousInput) {
      textInputOptions.value = `${previousInput}, `;
      textInputOptions.valueSelection = [
        textInputOptions.value.length,
        textInputOptions.value.length,
      ];
    }

    const text = await vscode.window.showInputBox(textInputOptions);

    if (text === undefined) {
      return;
    }

    if (text.length > 0 || quickPickItems.length === 0) {
      const modelName = await sidebar.webviewProtocol.request(
=======
) => {
  async function streamInlineEdit(
    promptName: keyof ContextMenuConfig,
    fallbackPrompt: string,
  ) {
    const config = await configHandler.loadConfig();
    const modelTitle =
      config.experimental?.modelRoles?.inlineEdit ??
      (await sidebar.webviewProtocol.request(
>>>>>>> 3c954dd8
        "getDefaultModelTitle",
        undefined,
      ));
    await verticalDiffManager.streamEdit(
      config.experimental?.contextMenuPrompts?.[promptName] ?? fallbackPrompt,
      modelTitle,
    );
  }
  return {
    "continue.acceptDiff": async (newFilepath?: string | vscode.Uri) => {
      if (newFilepath instanceof vscode.Uri) {
        newFilepath = newFilepath.fsPath;
      }
      verticalDiffManager.clearForFilepath(newFilepath, true);
      await diffManager.acceptDiff(newFilepath);
    },
    "continue.rejectDiff": async (newFilepath?: string | vscode.Uri) => {
      if (newFilepath instanceof vscode.Uri) {
        newFilepath = newFilepath.fsPath;
      }
      verticalDiffManager.clearForFilepath(newFilepath, false);
      await diffManager.rejectDiff(newFilepath);
    },
    "continue.acceptVerticalDiffBlock": (filepath?: string, index?: number) => {
      verticalDiffManager.acceptRejectVerticalDiffBlock(true, filepath, index);
    },
    "continue.rejectVerticalDiffBlock": (filepath?: string, index?: number) => {
      verticalDiffManager.acceptRejectVerticalDiffBlock(false, filepath, index);
    },
    "continue.quickFix": async (
      message: string,
      code: string,
      edit: boolean,
    ) => {
      sidebar.webviewProtocol?.request("newSessionWithPrompt", {
        prompt: `${
          edit ? "/edit " : ""
        }${code}\n\nHow do I fix this problem in the above code?: ${message}`,
      });

      if (!edit) {
        vscode.commands.executeCommand("continue.continueGUIView.focus");
      }
    },
    "continue.focusContinueInput": async () => {
      if (!getFullScreenTab()) {
        vscode.commands.executeCommand("continue.continueGUIView.focus");
      }
      sidebar.webviewProtocol?.request("focusContinueInput", undefined);
      await addHighlightedCodeToContext(false, sidebar.webviewProtocol);
    },
    "continue.focusContinueInputWithoutClear": async () => {
      if (!getFullScreenTab()) {
        vscode.commands.executeCommand("continue.continueGUIView.focus");
      }
      sidebar.webviewProtocol?.request(
        "focusContinueInputWithoutClear",
        undefined,
      );
      await addHighlightedCodeToContext(true, sidebar.webviewProtocol);
    },
    "continue.toggleAuxiliaryBar": () => {
      vscode.commands.executeCommand("workbench.action.toggleAuxiliaryBar");
    },
    "continue.quickEdit": async (prompt?: string) => {
      const selectionEmpty = vscode.window.activeTextEditor?.selection.isEmpty;

      const editor = vscode.window.activeTextEditor;
      const existingHandler = verticalDiffManager.getHandlerForFile(
        editor?.document.uri.fsPath ?? "",
      );
      const previousInput = existingHandler?.input;

      const config = await configHandler.loadConfig();
      let defaultModelTitle =
        config.experimental?.modelRoles?.inlineEdit ??
        (await sidebar.webviewProtocol.request(
          "getDefaultModelTitle",
          undefined,
        ));
      if (!defaultModelTitle) {
        defaultModelTitle = config.models[0]?.title!;
      }
      const quickPickItems =
        config.contextProviders
          ?.filter((provider) => provider.description.type === "normal")
          .map((provider) => {
            return {
              label: provider.description.displayTitle,
              description: provider.description.title,
              detail: provider.description.description,
            };
          }) || [];

      const addContextMsg = quickPickItems.length
        ? " (or press enter to add context first)"
        : "";
      const textInputOptions: vscode.InputBoxOptions = {
        placeHolder: selectionEmpty
          ? `Type instructions to generate code${addContextMsg}`
          : `Describe how to edit the highlighted code${addContextMsg}`,
        title: `${getPlatform() === "mac" ? "Cmd" : "Ctrl"}+I`,
        prompt: `[${defaultModelTitle}]`,
        value: prompt,
      };
      if (previousInput) {
        textInputOptions.value = previousInput + ", ";
        textInputOptions.valueSelection = [
          textInputOptions.value.length,
          textInputOptions.value.length,
        ];
      }

      let text = await vscode.window.showInputBox(textInputOptions);
<<<<<<< HEAD
      if (text) {
        const llm = await configHandler.llmFromTitle();
        const config = await configHandler.loadConfig();
        const context = (
          await Promise.all(
            selectedProviders?.map((providerTitle) => {
              const provider = config.contextProviders?.find(
                (provider) =>
                  provider.description.title === providerTitle.description,
              );
              if (!provider) {
                return [];
              }

              return provider.getContextItems("", {
                embeddingsProvider: config.embeddingsProvider,
                reranker: config.reranker,
                ide,
                llm,
                fullInput: text || "",
                selectedCode: [],
              });
            }) || [],
          )
        ).flat();

        text = `${context
          .map((item) => item.content)
          .join("\n\n")}\n\n---\n\n${text}`;
=======
>>>>>>> 3c954dd8

      if (text === undefined) {
        return;
      }

      if (text.length > 0 || quickPickItems.length === 0) {
        await verticalDiffManager.streamEdit(text, defaultModelTitle);
      } else {
        // Pick context first
        const selectedProviders = await vscode.window.showQuickPick(
          quickPickItems,
          {
            title: "Add Context",
            canPickMany: true,
          },
        );

        let text = await vscode.window.showInputBox(textInputOptions);
        if (text) {
          const llm = await configHandler.llmFromTitle();
          const config = await configHandler.loadConfig();
          const context = (
            await Promise.all(
              selectedProviders?.map((providerTitle) => {
                const provider = config.contextProviders?.find(
                  (provider) =>
                    provider.description.title === providerTitle.description,
                );
                if (!provider) {
                  return [];
                }

                return provider.getContextItems("", {
                  embeddingsProvider: config.embeddingsProvider,
                  reranker: config.reranker,
                  ide,
                  llm,
                  fullInput: text || "",
                  selectedCode: [],
                  fetch: (url, init) =>
                    fetchwithRequestOptions(url, init, config.requestOptions),
                });
              }) || [],
            )
          ).flat();

          text =
            context.map((item) => item.content).join("\n\n") +
            "\n\n---\n\n" +
            text;

          await verticalDiffManager.streamEdit(text, defaultModelTitle);
        }
      }
    },
    "continue.writeCommentsForCode": async () => {
      streamInlineEdit(
        "comment",
        "Write comments for this code. Do not change anything about the code itself.",
      );
    },
    "continue.writeDocstringForCode": async () => {
      streamInlineEdit(
        "docstring",
        "Write a docstring for this code. Do not change anything about the code itself.",
      );
    },
    "continue.fixCode": async () => {
      streamInlineEdit("fix", "Fix this code");
    },
    "continue.optimizeCode": async () => {
      streamInlineEdit("optimize", "Optimize this code");
    },
    "continue.fixGrammar": async () => {
      streamInlineEdit(
        "fixGrammar",
        "If there are any grammar or spelling mistakes in this writing, fix them. Do not make other large changes to the writing.",
<<<<<<< HEAD
      await sidebar.webviewProtocol.request("getDefaultModelTitle", undefined),
    );
  },
  "continue.viewLogs": async () => {
    // Open ~/.continue/continue.log
    const logFile = path.join(os.homedir(), ".continue", "continue.log");
    // Make sure the file/directory exist
    if (!fs.existsSync(logFile)) {
      fs.mkdirSync(path.dirname(logFile), { recursive: true });
      fs.writeFileSync(logFile, "");
    }

    const uri = vscode.Uri.file(logFile);
    await vscode.window.showTextDocument(uri);
  },
  "continue.debugTerminal": async () => {
    const terminalContents = await ide.getTerminalContents();
    vscode.commands.executeCommand("continue.continueGUIView.focus");
    sidebar.webviewProtocol?.request("userInput", {
      input: `I got the following error, can you please help explain how to fix it?\n\n${terminalContents.trim()}`,
    });
  },
  "continue.hideInlineTip": () => {
    vscode.workspace
      .getConfiguration("continue")
      .update("showInlineTip", false, vscode.ConfigurationTarget.Global);
  },

  // Commands without keyboard shortcuts
  "continue.addModel": () => {
    vscode.commands.executeCommand("continue.continueGUIView.focus");
    sidebar.webviewProtocol?.request("addModel", undefined);
  },
  "continue.openSettingsUI": () => {
    vscode.commands.executeCommand("continue.continueGUIView.focus");
    sidebar.webviewProtocol?.request("openSettings", undefined);
  },
  "continue.sendMainUserInput": (text: string) => {
    sidebar.webviewProtocol?.request("userInput", {
      input: text,
    });
  },
  "continue.shareSession": () => {
    sidebar.sendMainUserInput("/share");
  },
  "continue.selectRange": (startLine: number, endLine: number) => {
    if (!vscode.window.activeTextEditor) {
      return;
    }
    vscode.window.activeTextEditor.selection = new vscode.Selection(
      startLine,
      0,
      endLine,
      0,
    );
  },
  "continue.foldAndUnfold": (
    foldSelectionLines: number[],
    unfoldSelectionLines: number[],
  ) => {
    vscode.commands.executeCommand("editor.unfold", {
      selectionLines: unfoldSelectionLines,
    });
    vscode.commands.executeCommand("editor.fold", {
      selectionLines: foldSelectionLines,
    });
  },
  "continue.sendToTerminal": (text: string) => {
    ide.runCommand(text);
  },
  "continue.newSession": () => {
    sidebar.webviewProtocol?.request("newSession", undefined);
  },
  "continue.viewHistory": () => {
    sidebar.webviewProtocol?.request("viewHistory", undefined);
  },
  "continue.toggleFullScreen": () => {
    // Check if full screen is already open by checking open tabs
    const fullScreenTab = getFullScreenTab();

    // Check if the active editor is the Continue GUI View
    if (fullScreenTab?.isActive) {
      //Full screen open and focused - close it
      vscode.commands.executeCommand("workbench.action.closeActiveEditor"); //this will trigger the onDidDispose listener below
      return;
    }
=======
      );
    },
    "continue.viewLogs": async () => {
      // Open ~/.continue/continue.log
      const logFile = path.join(os.homedir(), ".continue", "continue.log");
      // Make sure the file/directory exist
      if (!fs.existsSync(logFile)) {
        fs.mkdirSync(path.dirname(logFile), { recursive: true });
        fs.writeFileSync(logFile, "");
      }
>>>>>>> 3c954dd8

      const uri = vscode.Uri.file(logFile);
      await vscode.window.showTextDocument(uri);
    },
    "continue.debugTerminal": async () => {
      const terminalContents = await ide.getTerminalContents();
      vscode.commands.executeCommand("continue.continueGUIView.focus");
      sidebar.webviewProtocol?.request("userInput", {
        input: `I got the following error, can you please help explain how to fix it?\n\n${terminalContents.trim()}`,
      });
    },
    "continue.hideInlineTip": () => {
      vscode.workspace
        .getConfiguration("continue")
        .update("showInlineTip", false, vscode.ConfigurationTarget.Global);
    },

    // Commands without keyboard shortcuts
    "continue.addModel": () => {
      vscode.commands.executeCommand("continue.continueGUIView.focus");
      sidebar.webviewProtocol?.request("addModel", undefined);
    },
    "continue.openSettingsUI": () => {
      vscode.commands.executeCommand("continue.continueGUIView.focus");
      sidebar.webviewProtocol?.request("openSettings", undefined);
    },
    "continue.sendMainUserInput": (text: string) => {
      sidebar.webviewProtocol?.request("userInput", {
        input: text,
      });
    },
    "continue.shareSession": () => {
      sidebar.sendMainUserInput("/share");
    },
    "continue.selectRange": (startLine: number, endLine: number) => {
      if (!vscode.window.activeTextEditor) {
        return;
      }
      vscode.window.activeTextEditor.selection = new vscode.Selection(
        startLine,
        0,
        endLine,
        0,
      );
    },
    "continue.foldAndUnfold": (
      foldSelectionLines: number[],
      unfoldSelectionLines: number[],
    ) => {
      vscode.commands.executeCommand("editor.unfold", {
        selectionLines: unfoldSelectionLines,
      });
      vscode.commands.executeCommand("editor.fold", {
        selectionLines: foldSelectionLines,
      });
    },
    "continue.sendToTerminal": (text: string) => {
      ide.runCommand(text);
    },
    "continue.newSession": () => {
      sidebar.webviewProtocol?.request("newSession", undefined);
    },
    "continue.viewHistory": () => {
      sidebar.webviewProtocol?.request("viewHistory", undefined);
    },
    "continue.toggleFullScreen": () => {
      // Check if full screen is already open by checking open tabs
      const fullScreenTab = getFullScreenTab();

      // Check if the active editor is the Continue GUI View
      if (fullScreenTab && fullScreenTab.isActive) {
        //Full screen open and focused - close it
        vscode.commands.executeCommand("workbench.action.closeActiveEditor"); //this will trigger the onDidDispose listener below
        return;
      }

      if (fullScreenTab) {
        //Full screen open, but not focused - focus it
        // Focus the tab
        const openOptions = {
          preserveFocus: true,
          preview: fullScreenTab.isPreview,
          viewColumn: fullScreenTab.group.viewColumn,
        };

        vscode.commands.executeCommand(
          "vscode.open",
          (fullScreenTab.input as any).uri,
          openOptions,
        );
        return;
      }

      //Full screen not open - open it

<<<<<<< HEAD
    //create the full screen panel
    const panel = vscode.window.createWebviewPanel(
      "continue.continueGUIView",
      "Continue",
      vscode.ViewColumn.One,
    );
=======
      // Close the sidebar.webviews
      // vscode.commands.executeCommand("workbench.action.closeSidebar");
      vscode.commands.executeCommand("workbench.action.closeAuxiliaryBar");
      // vscode.commands.executeCommand("workbench.action.toggleZenMode");
>>>>>>> 3c954dd8

      //create the full screen panel
      let panel = vscode.window.createWebviewPanel(
        "continue.continueGUIView",
        "Continue",
        vscode.ViewColumn.One,
      );

      //Add content to the panel
      panel.webview.html = sidebar.getSidebarContent(
        extensionContext,
        panel,
        ide,
        configHandler,
        verticalDiffManager,
        undefined,
        undefined,
        true,
      );

      //When panel closes, reset the webview and focus
      panel.onDidDispose(
        () => {
          sidebar.resetWebviewProtocolWebview();
          vscode.commands.executeCommand("continue.focusContinueInput");
        },
        null,
        extensionContext.subscriptions,
      );
    },
    "continue.openConfigJson": () => {
      ide.openFile(getConfigJsonPath());
    },
    "continue.selectFilesAsContext": (
      firstUri: vscode.Uri,
      uris: vscode.Uri[],
    ) => {
      vscode.commands.executeCommand("continue.continueGUIView.focus");

      for (const uri of uris) {
        addEntireFileToContext(uri, false, sidebar.webviewProtocol);
      }
    },
    "continue.updateAllReferences": (filepath: vscode.Uri) => {
      // Get the cursor position in the editor
      const editor = vscode.window.activeTextEditor;
      if (!editor) {
        return;
      }
      const position = editor.selection.active;
      sidebar.sendMainUserInput(
        `/references ${filepath.fsPath} ${position.line} ${position.character}`,
      );
    },
    "continue.logAutocompleteOutcome": (
      completionId: string,
      completionProvider: CompletionProvider,
    ) => {
      completionProvider.accept(completionId);
    },
    "continue.toggleTabAutocompleteEnabled": () => {
      const config = vscode.workspace.getConfiguration("continue");
      const enabled = config.get("enableTabAutocomplete");
      config.update(
        "enableTabAutocomplete",
        !enabled,
        vscode.ConfigurationTarget.Global,
      );
    },
  };
};

export function registerAllCommands(
  context: vscode.ExtensionContext,
  ide: IDE,
  extensionContext: vscode.ExtensionContext,
  sidebar: ContinueGUIWebviewViewProvider,
  configHandler: ConfigHandler,
  diffManager: DiffManager,
  verticalDiffManager: VerticalPerLineDiffManager,
) {
  for (const [command, callback] of Object.entries(
    commandsMap(
      ide,
      extensionContext,
      sidebar,
      configHandler,
      diffManager,
      verticalDiffManager,
    ),
  )) {
    context.subscriptions.push(
      vscode.commands.registerCommand(command, callback),
    );
  }
}<|MERGE_RESOLUTION|>--- conflicted
+++ resolved
@@ -3,16 +3,6 @@
 import * as path from "node:path";
 import * as vscode from "vscode";
 
-<<<<<<< HEAD
-import type { IDE } from "core";
-import type { AutocompleteOutcome } from "core/autocomplete/completionProvider";
-import type { ConfigHandler } from "core/config/handler";
-import { logDevData } from "core/util/devdata";
-import { Telemetry } from "core/util/posthog";
-import type { ContinueGUIWebviewViewProvider } from "./debugPanel";
-import type { DiffManager } from "./diff/horizontal";
-import type { VerticalPerLineDiffManager } from "./diff/verticalPerLine/manager";
-=======
 import { ContextMenuConfig, IDE } from "core";
 import { CompletionProvider } from "core/autocomplete/completionProvider";
 import { ConfigHandler } from "core/config/handler";
@@ -21,14 +11,13 @@
 import { ContinueGUIWebviewViewProvider } from "./debugPanel";
 import { DiffManager } from "./diff/horizontal";
 import { VerticalPerLineDiffManager } from "./diff/verticalPerLine/manager";
->>>>>>> 3c954dd8
 import { getPlatform } from "./util/util";
 import type { VsCodeWebviewProtocol } from "./webviewProtocol";
 
 function getFullScreenTab() {
   const tabs = vscode.window.tabGroups.all.flatMap((tabGroup) => tabGroup.tabs);
-  return tabs.find((tab) =>
-    (tab.input as any)?.viewType?.endsWith("continue.continueGUIView"),
+  return tabs.find(
+    (tab) => (tab.input as any)?.viewType?.endsWith("continue.continueGUIView"),
   );
 }
 
@@ -36,8 +25,6 @@
   edit: boolean,
   webviewProtocol: VsCodeWebviewProtocol | undefined,
 ) {
-<<<<<<< HEAD
-=======
   // Capture highlighted terminal text
   // const activeTerminal = vscode.window.activeTerminal;
   // if (activeTerminal) {
@@ -73,7 +60,6 @@
   //   });
   // }
 
->>>>>>> 3c954dd8
   const editor = vscode.window.activeTextEditor;
   if (editor) {
     const selection = editor.selection;
@@ -197,112 +183,6 @@
   configHandler,
   diffManager,
   verticalDiffManager,
-<<<<<<< HEAD
-) => ({
-  "continue.acceptDiff": async (newFilepath?: string | vscode.Uri) => {
-    const filepath =
-      newFilepath instanceof vscode.Uri ? newFilepath.fsPath : newFilepath;
-    verticalDiffManager.clearForFilepath(filepath, true);
-    await diffManager.acceptDiff(filepath);
-  },
-  "continue.rejectDiff": async (newFilepath?: string | vscode.Uri) => {
-    const filepath =
-      newFilepath instanceof vscode.Uri ? newFilepath.fsPath : newFilepath;
-    verticalDiffManager.clearForFilepath(filepath, false);
-    await diffManager.rejectDiff(filepath);
-  },
-  "continue.acceptVerticalDiffBlock": (filepath?: string, index?: number) => {
-    verticalDiffManager.acceptRejectVerticalDiffBlock(true, filepath, index);
-  },
-  "continue.rejectVerticalDiffBlock": (filepath?: string, index?: number) => {
-    verticalDiffManager.acceptRejectVerticalDiffBlock(false, filepath, index);
-  },
-  "continue.quickFix": async (message: string, code: string, edit: boolean) => {
-    sidebar.webviewProtocol?.request("newSessionWithPrompt", {
-      prompt: `${
-        edit ? "/edit " : ""
-      }${code}\n\nHow do I fix this problem in the above code?: ${message}`,
-    });
-
-    if (!edit) {
-      vscode.commands.executeCommand("continue.continueGUIView.focus");
-    }
-  },
-  "continue.focusContinueInput": async () => {
-    if (!getFullScreenTab()) {
-      vscode.commands.executeCommand("continue.continueGUIView.focus");
-    }
-    sidebar.webviewProtocol?.request("focusContinueInput", undefined);
-    await addHighlightedCodeToContext(false, sidebar.webviewProtocol);
-  },
-  "continue.focusContinueInputWithoutClear": async () => {
-    if (!getFullScreenTab()) {
-      vscode.commands.executeCommand("continue.continueGUIView.focus");
-    }
-    sidebar.webviewProtocol?.request(
-      "focusContinueInputWithoutClear",
-      undefined,
-    );
-    await addHighlightedCodeToContext(true, sidebar.webviewProtocol);
-  },
-  "continue.toggleAuxiliaryBar": () => {
-    vscode.commands.executeCommand("workbench.action.toggleAuxiliaryBar");
-  },
-  "continue.quickEdit": async () => {
-    const selectionEmpty = vscode.window.activeTextEditor?.selection.isEmpty;
-
-    const editor = vscode.window.activeTextEditor;
-    const existingHandler = verticalDiffManager.getHandlerForFile(
-      editor?.document.uri.fsPath ?? "",
-    );
-    const previousInput = existingHandler?.input;
-
-    let defaultModelTitle = await sidebar.webviewProtocol.request(
-      "getDefaultModelTitle",
-      undefined,
-    );
-    const config = await configHandler.loadConfig();
-    if (!defaultModelTitle) {
-      defaultModelTitle = config.models[0]?.title ?? "";
-    }
-    const quickPickItems =
-      config.contextProviders
-        ?.filter((provider) => provider.description.type === "normal")
-        .map((provider) => {
-          return {
-            label: provider.description.displayTitle,
-            description: provider.description.title,
-            detail: provider.description.description,
-          };
-        }) || [];
-
-    const addContextMsg = quickPickItems.length
-      ? " (or press enter to add context first)"
-      : "";
-    const textInputOptions: vscode.InputBoxOptions = {
-      placeHolder: selectionEmpty
-        ? `Type instructions to generate code${addContextMsg}`
-        : `Describe how to edit the highlighted code${addContextMsg}`,
-      title: `${getPlatform() === "mac" ? "Cmd" : "Ctrl"}+I`,
-      prompt: `[${defaultModelTitle}]`,
-    };
-    if (previousInput) {
-      textInputOptions.value = `${previousInput}, `;
-      textInputOptions.valueSelection = [
-        textInputOptions.value.length,
-        textInputOptions.value.length,
-      ];
-    }
-
-    const text = await vscode.window.showInputBox(textInputOptions);
-
-    if (text === undefined) {
-      return;
-    }
-
-    if (text.length > 0 || quickPickItems.length === 0) {
-      const modelName = await sidebar.webviewProtocol.request(
-=======
 ) => {
   async function streamInlineEdit(
     promptName: keyof ContextMenuConfig,
@@ -312,7 +192,6 @@
     const modelTitle =
       config.experimental?.modelRoles?.inlineEdit ??
       (await sidebar.webviewProtocol.request(
->>>>>>> 3c954dd8
         "getDefaultModelTitle",
         undefined,
       ));
@@ -427,38 +306,6 @@
       }
 
       let text = await vscode.window.showInputBox(textInputOptions);
-<<<<<<< HEAD
-      if (text) {
-        const llm = await configHandler.llmFromTitle();
-        const config = await configHandler.loadConfig();
-        const context = (
-          await Promise.all(
-            selectedProviders?.map((providerTitle) => {
-              const provider = config.contextProviders?.find(
-                (provider) =>
-                  provider.description.title === providerTitle.description,
-              );
-              if (!provider) {
-                return [];
-              }
-
-              return provider.getContextItems("", {
-                embeddingsProvider: config.embeddingsProvider,
-                reranker: config.reranker,
-                ide,
-                llm,
-                fullInput: text || "",
-                selectedCode: [],
-              });
-            }) || [],
-          )
-        ).flat();
-
-        text = `${context
-          .map((item) => item.content)
-          .join("\n\n")}\n\n---\n\n${text}`;
-=======
->>>>>>> 3c954dd8
 
       if (text === undefined) {
         return;
@@ -536,94 +383,6 @@
       streamInlineEdit(
         "fixGrammar",
         "If there are any grammar or spelling mistakes in this writing, fix them. Do not make other large changes to the writing.",
-<<<<<<< HEAD
-      await sidebar.webviewProtocol.request("getDefaultModelTitle", undefined),
-    );
-  },
-  "continue.viewLogs": async () => {
-    // Open ~/.continue/continue.log
-    const logFile = path.join(os.homedir(), ".continue", "continue.log");
-    // Make sure the file/directory exist
-    if (!fs.existsSync(logFile)) {
-      fs.mkdirSync(path.dirname(logFile), { recursive: true });
-      fs.writeFileSync(logFile, "");
-    }
-
-    const uri = vscode.Uri.file(logFile);
-    await vscode.window.showTextDocument(uri);
-  },
-  "continue.debugTerminal": async () => {
-    const terminalContents = await ide.getTerminalContents();
-    vscode.commands.executeCommand("continue.continueGUIView.focus");
-    sidebar.webviewProtocol?.request("userInput", {
-      input: `I got the following error, can you please help explain how to fix it?\n\n${terminalContents.trim()}`,
-    });
-  },
-  "continue.hideInlineTip": () => {
-    vscode.workspace
-      .getConfiguration("continue")
-      .update("showInlineTip", false, vscode.ConfigurationTarget.Global);
-  },
-
-  // Commands without keyboard shortcuts
-  "continue.addModel": () => {
-    vscode.commands.executeCommand("continue.continueGUIView.focus");
-    sidebar.webviewProtocol?.request("addModel", undefined);
-  },
-  "continue.openSettingsUI": () => {
-    vscode.commands.executeCommand("continue.continueGUIView.focus");
-    sidebar.webviewProtocol?.request("openSettings", undefined);
-  },
-  "continue.sendMainUserInput": (text: string) => {
-    sidebar.webviewProtocol?.request("userInput", {
-      input: text,
-    });
-  },
-  "continue.shareSession": () => {
-    sidebar.sendMainUserInput("/share");
-  },
-  "continue.selectRange": (startLine: number, endLine: number) => {
-    if (!vscode.window.activeTextEditor) {
-      return;
-    }
-    vscode.window.activeTextEditor.selection = new vscode.Selection(
-      startLine,
-      0,
-      endLine,
-      0,
-    );
-  },
-  "continue.foldAndUnfold": (
-    foldSelectionLines: number[],
-    unfoldSelectionLines: number[],
-  ) => {
-    vscode.commands.executeCommand("editor.unfold", {
-      selectionLines: unfoldSelectionLines,
-    });
-    vscode.commands.executeCommand("editor.fold", {
-      selectionLines: foldSelectionLines,
-    });
-  },
-  "continue.sendToTerminal": (text: string) => {
-    ide.runCommand(text);
-  },
-  "continue.newSession": () => {
-    sidebar.webviewProtocol?.request("newSession", undefined);
-  },
-  "continue.viewHistory": () => {
-    sidebar.webviewProtocol?.request("viewHistory", undefined);
-  },
-  "continue.toggleFullScreen": () => {
-    // Check if full screen is already open by checking open tabs
-    const fullScreenTab = getFullScreenTab();
-
-    // Check if the active editor is the Continue GUI View
-    if (fullScreenTab?.isActive) {
-      //Full screen open and focused - close it
-      vscode.commands.executeCommand("workbench.action.closeActiveEditor"); //this will trigger the onDidDispose listener below
-      return;
-    }
-=======
       );
     },
     "continue.viewLogs": async () => {
@@ -634,7 +393,6 @@
         fs.mkdirSync(path.dirname(logFile), { recursive: true });
         fs.writeFileSync(logFile, "");
       }
->>>>>>> 3c954dd8
 
       const uri = vscode.Uri.file(logFile);
       await vscode.window.showTextDocument(uri);
@@ -730,19 +488,10 @@
 
       //Full screen not open - open it
 
-<<<<<<< HEAD
-    //create the full screen panel
-    const panel = vscode.window.createWebviewPanel(
-      "continue.continueGUIView",
-      "Continue",
-      vscode.ViewColumn.One,
-    );
-=======
       // Close the sidebar.webviews
       // vscode.commands.executeCommand("workbench.action.closeSidebar");
       vscode.commands.executeCommand("workbench.action.closeAuxiliaryBar");
       // vscode.commands.executeCommand("workbench.action.toggleZenMode");
->>>>>>> 3c954dd8
 
       //create the full screen panel
       let panel = vscode.window.createWebviewPanel(
