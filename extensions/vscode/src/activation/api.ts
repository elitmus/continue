--- conflicted
+++ resolved
@@ -1,9 +1,5 @@
 import { IContextProvider } from "core";
-<<<<<<< HEAD
-import { VsCodeExtension } from "../extension/vscodeExtension";
-=======
 import { VsCodeExtension } from "../extension/VsCodeExtension";
->>>>>>> c704783d
 
 export class VsCodeContinueApi {
   constructor(private readonly vscodeExtension: VsCodeExtension) {}
