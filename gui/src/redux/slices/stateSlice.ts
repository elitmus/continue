import { PayloadAction, createSlice } from "@reduxjs/toolkit";
import { JSONContent } from "@tiptap/react";
import {
  ChatHistoryItem,
  ChatMessage,
  ContextItemId,
  ContextItemWithId,
  FileSymbolMap,
  PersistedSessionInfo,
  PromptLog,
} from "core";
import { BrowserSerializedContinueConfig } from "core/config/load";
import { ConfigValidationError } from "core/config/validation";
import { stripImages } from "core/llm/images";
import { createSelector } from "reselect";
import { v4 as uuidv4, v4 } from "uuid";
import { RootState } from "../store";

// We need this to handle reorderings (e.g. a mid-array deletion) of the messages array.
// The proper fix is adding a UUID to all chat messages, but this is the temp workaround.
type ChatHistoryItemWithMessageId = ChatHistoryItem & {
  message: ChatMessage & { id: string };
};

type State = {
  history: ChatHistoryItemWithMessageId[];
<<<<<<< HEAD
  context: {
    items: ContextItemWithId[];
    symbols: FileSymbolMap;
    isGathering: boolean;
    gatheringMessage: string;
  };
=======
>>>>>>> 51f4d1b4
  ttsActive: boolean;
  active: boolean;
  config: BrowserSerializedContinueConfig;
  title: string;
  sessionId: string;
  defaultModelTitle: string;
  mainEditorContent?: JSONContent;
  selectedProfileId: string;
  configError: ConfigValidationError[] | undefined;
  isInMultifileEdit: boolean;
};

const initialState: State = {
  history: [],
<<<<<<< HEAD
  context: {
    items: [],
    symbols: {},
    isGathering: false,
    gatheringMessage: "Gathering Context",
  },
=======
>>>>>>> 51f4d1b4
  ttsActive: false,
  active: false,
  configError: undefined,
  config: {
    slashCommands: [
      {
        name: "share",
        description: "Export the current chat session to markdown",
      },
      {
        name: "cmd",
        description: "Generate a shell command",
      },
    ],
    contextProviders: [],
    models: [],
  },
  title: "New Session",
  sessionId: v4(),
  defaultModelTitle: "GPT-4",
  selectedProfileId: "local",
  isInMultifileEdit: false,
};

export const stateSlice = createSlice({
  name: "state",
  initialState,
  reducers: {
    setConfig: (
      state,
      { payload: config }: PayloadAction<BrowserSerializedContinueConfig>,
    ) => {
      const defaultModelTitle =
        config.models.find((model) => model.title === state.defaultModelTitle)
          ?.title ||
        config.models[0]?.title ||
        "";
      state.config = config;
      state.defaultModelTitle = defaultModelTitle;
    },
    setConfigError: (
      state,
      { payload: error }: PayloadAction<ConfigValidationError[] | undefined>,
    ) => {
      state.configError = error;
    },
    addPromptCompletionPair: (
      state,
      { payload }: PayloadAction<PromptLog[]>,
    ) => {
      if (!state.history.length) {
        return;
      }
      const lastHistory = state.history[state.history.length - 1];

      lastHistory.promptLogs = lastHistory.promptLogs
        ? lastHistory.promptLogs.concat(payload)
        : payload;
    },
    setTTSActive: (state, { payload }: PayloadAction<boolean>) => {
      state.ttsActive = payload;
    },
    setActive: (state) => {
      state.active = true;
    },
    setIsGatheringContext: (
      state,
      {
        payload,
      }: PayloadAction<{
        isGathering: boolean;
        gatheringMessage: string;
      }>,
    ) => {
      state.context.isGathering = payload.isGathering;
      state.context.gatheringMessage = payload.gatheringMessage;
    },
    clearLastResponse: (state) => {
      if (state.history.length < 2) {
        return;
      }
      state.mainEditorContent =
        state.history[state.history.length - 2].editorState;
      state.history = state.history.slice(0, -2);
    },
    consumeMainEditorContent: (state) => {
      state.mainEditorContent = undefined;
    },
    updateFileSymbols: (state, action: PayloadAction<FileSymbolMap>) => {
      state.context.symbols = Object.assign(
        state.context.symbols,
        action.payload,
      );
    },
    setContextItemsAtIndex: (
      state,
      {
        payload: { index, contextItems },
      }: PayloadAction<{
        index: number;
        contextItems: ChatHistoryItem["contextItems"];
      }>,
    ) => {
      if (state.history[index]) {
        state.history[index].contextItems = contextItems;
      }
    },
<<<<<<< HEAD
    addContextItems: (state, action: PayloadAction<ContextItemWithId[]>) => {
      state.context.items = state.context.items.concat(action.payload);
    },
=======
>>>>>>> 51f4d1b4
    resubmitAtIndex: (
      state,
      {
        payload,
      }: PayloadAction<{
        index: number;
        editorState: JSONContent;
      }>,
    ) => {
      const historyItem = state.history[payload.index];
      if (!historyItem) {
        return;
      }
      historyItem.message.content = "";
      historyItem.editorState = payload.editorState;

      // Cut off history after the resubmitted message
      state.history = state.history.slice(0, payload.index + 1).concat({
        message: {
          id: uuidv4(),
          role: "assistant",
          content: "",
        },
        contextItems: [],
      });

      // https://github.com/continuedev/continue/pull/1021
      state.active = true;
    },
    deleteMessage: (state, action: PayloadAction<number>) => {
      // Deletes the current assistant message and the previous user message
      state.history.splice(action.payload - 1, 2);
    },
    initNewActiveMessage: (
      state,
      {
        payload,
      }: PayloadAction<{
        editorState: JSONContent;
      }>,
    ) => {
      state.history.push({
        message: { role: "user", content: "", id: uuidv4() },
<<<<<<< HEAD
        contextItems: state.context.items,
=======
        contextItems: [],
>>>>>>> 51f4d1b4
        editorState: payload.editorState,
      });
      state.history.push({
        message: {
          id: uuidv4(),
          role: "assistant",
          content: "",
        },
        contextItems: [],
      });

      state.active = true;
    },
    setMessageAtIndex: (
      state,
      {
        payload,
      }: PayloadAction<{
        message: ChatMessage;
        index: number;
        contextItems?: ContextItemWithId[];
      }>,
    ) => {
      if (payload.index >= state.history.length) {
        state.history.push({
          message: { ...payload.message, id: uuidv4() },
          editorState: {
            type: "doc",
            content: stripImages(payload.message.content)
              .split("\n")
              .map((line) => ({
                type: "paragraph",
                content: line === "" ? [] : [{ type: "text", text: line }],
              })),
          },
          contextItems: [],
        });
        return;
      }
      state.history[payload.index].message = {
        ...payload.message,
        id: uuidv4(),
      };
      state.history[payload.index].contextItems = payload.contextItems || [];
    },
    addContextItemsAtIndex: (
      state,
      {
        payload,
      }: PayloadAction<{
        index: number;
        contextItems: ContextItemWithId[];
      }>,
    ) => {
      const historyItem = state.history[payload.index];
      if (!historyItem) {
        return;
      }
      historyItem.contextItems.push(...payload.contextItems);
    },
    setInactive: (state) => {
      state.context.isGathering = false;
      state.active = false;
    },
    streamUpdate: (state, action: PayloadAction<string>) => {
      if (state.history.length) {
        state.history[state.history.length - 1].message.content +=
          action.payload;
      }
    },
    newSession: (
      state,
      { payload }: PayloadAction<PersistedSessionInfo | undefined>,
    ) => {
      if (payload) {
        state.history = payload.history as any;
        state.title = payload.title;
        state.sessionId = payload.sessionId;
      } else {
        state.history = [];
<<<<<<< HEAD
        state.context.items = [];
=======
>>>>>>> 51f4d1b4
        state.active = false;
        state.title = "New Session";
        state.sessionId = v4();
        state.isInMultifileEdit = false;
      }
    },
<<<<<<< HEAD
    deleteContextWithIds: (
      state,
      {
        payload,
      }: PayloadAction<{ ids: ContextItemId[]; index: number | undefined }>,
    ) => {
      const getKey = (id: ContextItemId) => `${id.providerTitle}-${id.itemId}`;
      const ids = new Set(payload.ids.map(getKey));

      if (payload.index === undefined) {
        state.context.items = state.context.items.filter(
          (item) => !ids.has(getKey(item.id)),
        );
      } else {
        state.history[payload.index].contextItems = state.history[
          payload.index
        ].contextItems.filter((item) => !ids.has(getKey(item.id)));
      }
    },
=======
>>>>>>> 51f4d1b4
    addHighlightedCode: (
      state,
      {
        payload,
      }: PayloadAction<{ rangeInFileWithContents: any; edit: boolean }>,
    ) => {
<<<<<<< HEAD
      let contextItems = [...state.context.items].map((item) => {
=======
      let contextItems =
        state.history[state.history.length - 1].contextItems ?? [];
      contextItems = contextItems.map((item) => {
>>>>>>> 51f4d1b4
        return { ...item, editing: false };
      });
      const base = payload.rangeInFileWithContents.filepath
        .split(/[\\/]/)
        .pop();

      const lineNums = `(${
        payload.rangeInFileWithContents.range.start.line + 1
      }-${payload.rangeInFileWithContents.range.end.line + 1})`;
      contextItems.push({
        name: `${base} ${lineNums}`,
        description: payload.rangeInFileWithContents.filepath,
        id: {
          providerTitle: "code",
          itemId: v4(),
        },
        content: payload.rangeInFileWithContents.contents,
        editing: true,
        editable: true,
      });
<<<<<<< HEAD

      return { ...state, contextItems };
    },
    setEditingAtIds: (
      state,
      {
        payload,
      }: PayloadAction<{ ids: ContextItemId[]; index: number | undefined }>,
    ) => {
      const ids = payload.ids.map((id) => id.itemId);

      if (typeof payload.index === "undefined") {
        return {
          ...state,
          contextItems: state.context.items.map((item) => {
            return {
              ...item,
              editing: ids.includes(item.id.itemId),
            };
          }),
        };
      } else {
        return {
          ...state,
          history: state.history.map((step, i) => {
            if (i === payload.index) {
              return {
                ...step,
                contextItems: step.contextItems.map((item) => {
                  return {
                    ...item,
                    editing: ids.includes(item.id.itemId),
                  };
                }),
              };
            }
            return step;
          }),
        };
      }
=======
      state.history[state.history.length - 1].contextItems = contextItems;
>>>>>>> 51f4d1b4
    },
    setDefaultModel: (
      state,
      { payload }: PayloadAction<{ title: string; force?: boolean }>,
    ) => {
      const model = state.config.models.find(
        (model) => model.title === payload.title,
      );
      if (!model && !payload.force) return;
      return {
        ...state,
        defaultModelTitle: payload.title,
      };
    },
    setSelectedProfileId: (state, { payload }: PayloadAction<string>) => {
      return {
        ...state,
        selectedProfileId: payload,
      };
    },
    setIsInMultifileEdit: (state, action: PayloadAction<boolean>) => {
      state.isInMultifileEdit = action.payload;
    },
  },
});

export const memoizedContextItemsSelector = createSelector(
  [(state: RootState) => state.state.history],
  (history) => {
    return history.reduce<ContextItemWithId[]>((acc, item) => {
      acc.push(...item.contextItems);
      return acc;
    }, []);
  },
);

export const {
  updateFileSymbols,
  setContextItemsAtIndex,
  addContextItemsAtIndex,
  setInactive,
  streamUpdate,
  newSession,
  resubmitAtIndex,
  addHighlightedCode,
  setDefaultModel,
  setConfig,
  setConfigError,
  addPromptCompletionPair,
  setTTSActive,
  setActive,
  initNewActiveMessage,
  setMessageAtIndex,
  clearLastResponse,
  consumeMainEditorContent,
  setSelectedProfileId,
  deleteMessage,
  setIsGatheringContext,
  setIsInMultifileEdit,
} = stateSlice.actions;

export default stateSlice.reducer;<|MERGE_RESOLUTION|>--- conflicted
+++ resolved
@@ -24,15 +24,11 @@
 
 type State = {
   history: ChatHistoryItemWithMessageId[];
-<<<<<<< HEAD
+  symbols: FileSymbolMap;
   context: {
-    items: ContextItemWithId[];
-    symbols: FileSymbolMap;
     isGathering: boolean;
     gatheringMessage: string;
   };
-=======
->>>>>>> 51f4d1b4
   ttsActive: boolean;
   active: boolean;
   config: BrowserSerializedContinueConfig;
@@ -47,15 +43,11 @@
 
 const initialState: State = {
   history: [],
-<<<<<<< HEAD
+  symbols: {},
   context: {
-    items: [],
-    symbols: {},
     isGathering: false,
     gatheringMessage: "Gathering Context",
   },
-=======
->>>>>>> 51f4d1b4
   ttsActive: false,
   active: false,
   configError: undefined,
@@ -145,10 +137,7 @@
       state.mainEditorContent = undefined;
     },
     updateFileSymbols: (state, action: PayloadAction<FileSymbolMap>) => {
-      state.context.symbols = Object.assign(
-        state.context.symbols,
-        action.payload,
-      );
+      state.symbols = Object.assign(state.symbols, action.payload);
     },
     setContextItemsAtIndex: (
       state,
@@ -163,12 +152,6 @@
         state.history[index].contextItems = contextItems;
       }
     },
-<<<<<<< HEAD
-    addContextItems: (state, action: PayloadAction<ContextItemWithId[]>) => {
-      state.context.items = state.context.items.concat(action.payload);
-    },
-=======
->>>>>>> 51f4d1b4
     resubmitAtIndex: (
       state,
       {
@@ -212,11 +195,7 @@
     ) => {
       state.history.push({
         message: { role: "user", content: "", id: uuidv4() },
-<<<<<<< HEAD
-        contextItems: state.context.items,
-=======
         contextItems: [],
->>>>>>> 51f4d1b4
         editorState: payload.editorState,
       });
       state.history.push({
@@ -297,51 +276,21 @@
         state.sessionId = payload.sessionId;
       } else {
         state.history = [];
-<<<<<<< HEAD
-        state.context.items = [];
-=======
->>>>>>> 51f4d1b4
         state.active = false;
         state.title = "New Session";
         state.sessionId = v4();
         state.isInMultifileEdit = false;
       }
     },
-<<<<<<< HEAD
-    deleteContextWithIds: (
-      state,
-      {
-        payload,
-      }: PayloadAction<{ ids: ContextItemId[]; index: number | undefined }>,
-    ) => {
-      const getKey = (id: ContextItemId) => `${id.providerTitle}-${id.itemId}`;
-      const ids = new Set(payload.ids.map(getKey));
-
-      if (payload.index === undefined) {
-        state.context.items = state.context.items.filter(
-          (item) => !ids.has(getKey(item.id)),
-        );
-      } else {
-        state.history[payload.index].contextItems = state.history[
-          payload.index
-        ].contextItems.filter((item) => !ids.has(getKey(item.id)));
-      }
-    },
-=======
->>>>>>> 51f4d1b4
     addHighlightedCode: (
       state,
       {
         payload,
       }: PayloadAction<{ rangeInFileWithContents: any; edit: boolean }>,
     ) => {
-<<<<<<< HEAD
-      let contextItems = [...state.context.items].map((item) => {
-=======
       let contextItems =
         state.history[state.history.length - 1].contextItems ?? [];
       contextItems = contextItems.map((item) => {
->>>>>>> 51f4d1b4
         return { ...item, editing: false };
       });
       const base = payload.rangeInFileWithContents.filepath
@@ -362,50 +311,7 @@
         editing: true,
         editable: true,
       });
-<<<<<<< HEAD
-
-      return { ...state, contextItems };
-    },
-    setEditingAtIds: (
-      state,
-      {
-        payload,
-      }: PayloadAction<{ ids: ContextItemId[]; index: number | undefined }>,
-    ) => {
-      const ids = payload.ids.map((id) => id.itemId);
-
-      if (typeof payload.index === "undefined") {
-        return {
-          ...state,
-          contextItems: state.context.items.map((item) => {
-            return {
-              ...item,
-              editing: ids.includes(item.id.itemId),
-            };
-          }),
-        };
-      } else {
-        return {
-          ...state,
-          history: state.history.map((step, i) => {
-            if (i === payload.index) {
-              return {
-                ...step,
-                contextItems: step.contextItems.map((item) => {
-                  return {
-                    ...item,
-                    editing: ids.includes(item.id.itemId),
-                  };
-                }),
-              };
-            }
-            return step;
-          }),
-        };
-      }
-=======
       state.history[state.history.length - 1].contextItems = contextItems;
->>>>>>> 51f4d1b4
     },
     setDefaultModel: (
       state,
