--- conflicted
+++ resolved
@@ -115,11 +115,8 @@
 
 export const {
   setDefaultModel,
-<<<<<<< HEAD
   cycleDefaultModel,
-=======
   updateConfig,
->>>>>>> 8366dcb0
   setConfigResult,
   setConfigError,
 } = configSlice.actions;
