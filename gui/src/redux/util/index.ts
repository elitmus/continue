--- conflicted
+++ resolved
@@ -1,11 +1,7 @@
-<<<<<<< HEAD
-import { ToolCallState } from "core";
-import { ChatHistoryItemWithMessageId } from "../slices/sessionSlice";
-=======
 import { ContextItem, ToolCallState } from "core";
 import { safeParseToolCallArgs } from "core/tools/parseArgs";
 import { IIdeMessenger } from "../../context/IdeMessenger";
->>>>>>> 459d0a1a
+import { ChatHistoryItemWithMessageId } from "../slices/sessionSlice";
 import { RootState } from "../store";
 
 export function findCurrentToolCall(
@@ -24,7 +20,6 @@
   )?.toolCallState;
 }
 
-<<<<<<< HEAD
 export function findToolOutput(
   chatHistory: RootState["session"]["history"],
   toolCallId: string,
@@ -33,7 +28,8 @@
     (item) =>
       item.message.role === "tool" && item.message.toolCallId === toolCallId,
   );
-=======
+}
+
 export function logToolUsage(
   toolCallState: ToolCallState,
   success: boolean,
@@ -52,5 +48,4 @@
       succeeded: success,
     },
   });
->>>>>>> 459d0a1a
 }