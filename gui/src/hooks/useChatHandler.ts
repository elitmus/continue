--- conflicted
+++ resolved
@@ -14,12 +14,8 @@
 import { stripImages } from "core/llm/images";
 import { getBasename, getRelativePath } from "core/util";
 import { usePostHog } from "posthog-js/react";
-<<<<<<< HEAD
-import { useEffect, useRef, useState } from "react";
-=======
 import { useEffect, useMemo, useRef, useState } from "react";
 import { useSelector } from "react-redux";
->>>>>>> 315f75e7
 import resolveEditorContent, {
   hasSlashCommandOrContextProvider,
 } from "../components/mainInput/resolveInput";
@@ -39,38 +35,19 @@
 import { resetNextCodeBlockToApplyIndex } from "../redux/slices/sessionSlice";
 import useHistory from "./useHistory";
 import { updateFileSymbolsFromContextItems } from "../util/symbols";
-<<<<<<< HEAD
-import { useAppSelector } from "../redux/hooks";
-import { selectDefaultModel } from "../redux/slices/configSlice";
-=======
 import {
   selectDefaultContextProviders,
   selectSlashCommands,
 } from "../redux/selectors";
->>>>>>> 315f75e7
+import { useAppSelector } from "../redux/hooks";
+import { selectDefaultModel } from "../redux/slices/configSlice";
 
 function useChatHandler(dispatch: Dispatch, ideMessenger: IIdeMessenger) {
   const posthog = usePostHog();
 
-<<<<<<< HEAD
   const defaultModel = useAppSelector(selectDefaultModel);
-  const defaultContextProviders = useAppSelector(
-    (store) => store.config.config.experimental?.defaultContext ?? [],
-  );
-  const slashCommands = useAppSelector(
-    (store) => store.config.config.slashCommands || [],
-=======
-  const defaultModel = useSelector(defaultModelSelector);
   const defaultContextProviders = useSelector(selectDefaultContextProviders);
-
   const slashCommands = useSelector(selectSlashCommands);
-
-  const history = useSelector((store: RootState) => store.state.history);
-  const active = useSelector((store: RootState) => store.state.active);
-  const streamAborter = useSelector(
-    (store: RootState) => store.state.streamAborter,
->>>>>>> 315f75e7
-  );
   const history = useAppSelector((store) => store.session.messages);
   const active = useAppSelector((store) => store.session.isStreaming);
   const streamAborter = useAppSelector((store) => store.session.streamAborter);
