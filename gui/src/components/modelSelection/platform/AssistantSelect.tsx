--- conflicted
+++ resolved
@@ -6,7 +6,7 @@
 import { cycleProfile } from "../../../redux";
 import { useAppDispatch, useAppSelector } from "../../../redux/hooks";
 import { fontSize, isMetaEquivalentKeyPressed } from "../../../util";
-import { Popover, PopoverButton, PopoverPanel, Transition } from "../../ui";
+import { Listbox, ListboxButton, ListboxOptions, Transition } from "../../ui";
 
 import AssistantIcon from "./AssistantIcon";
 import { AssistantSelectOptions } from "./AssistantSelectOptions";
@@ -82,31 +82,19 @@
   }
 
   return (
-    <Popover>
+    <Listbox>
       <div className="relative">
-        <PopoverButton
+        <ListboxButton
           data-testid="assistant-select-button"
           ref={buttonRef}
           className="mt-0.5 cursor-pointer border-none bg-transparent text-gray-400 hover:brightness-125"
           style={{ fontSize: fontSize(-3) }}
         >
           <AssistantSelectButton selectedProfile={selectedProfile} />
-        </PopoverButton>
+        </ListboxButton>
 
-<<<<<<< HEAD
         <Transition>
-          <PopoverPanel className="bg-vsc-input-background absolute right-0 top-full z-[1000] mr-1 mt-1 flex min-w-[200px] max-w-[90vw] cursor-default flex-row overflow-hidden rounded-md border-2 border-zinc-600 p-0">
-=======
-        <PopoverTransition>
-          <Popover.Panel
-            className="bg-vsc-input-background flex min-w-[200px] max-w-[90vw] cursor-default flex-row rounded-md border-[0.5px] border-solid border-zinc-600 p-0"
-            style={{
-              position: "absolute",
-              right: 0,
-              zIndex: 1000,
-            }}
-          >
->>>>>>> 90e8d398
+          <ListboxOptions className="bg-vsc-input-background absolute right-0 top-full z-[1000] mr-1 mt-1 flex min-w-[200px] max-w-[90vw] cursor-default flex-row overflow-hidden rounded-md border-2 border-zinc-600 p-0">
             <AssistantSelectOptions
               onClose={() => {
                 if (buttonRef.current) {
@@ -114,9 +102,9 @@
                 }
               }}
             />
-          </PopoverPanel>
+          </ListboxOptions>
         </Transition>
       </div>
-    </Popover>
+    </Listbox>
   );
 }