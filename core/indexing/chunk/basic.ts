<<<<<<< HEAD
import type { ChunkWithoutID } from "../..";
import { countTokens } from "../../llm/countTokens";
=======
import { ChunkWithoutID } from "../../index.js";
import { countTokens } from "../../llm/countTokens.js";
>>>>>>> e877f8ab

export function* basicChunker(
  contents: string,
  maxChunkSize: number,
): Generator<ChunkWithoutID> {
  let chunkContent = "";
  let chunkTokens = 0;
  let startLine = 0;
  let currLine = 0;

  for (const line of contents.split("\n")) {
    const lineTokens = countTokens(line);
    if (chunkTokens + lineTokens > maxChunkSize - 5) {
      yield { content: chunkContent, startLine, endLine: currLine - 1 };
      chunkContent = "";
      chunkTokens = 0;
      startLine = currLine;
    }

    if (lineTokens < maxChunkSize) {
      chunkContent += `${line}\n`;
      chunkTokens += lineTokens + 1;
    }

    currLine++;
  }

  yield {
    content: chunkContent,
    startLine,
    endLine: currLine - 1,
  };
}<|MERGE_RESOLUTION|>--- conflicted
+++ resolved
@@ -1,10 +1,5 @@
-<<<<<<< HEAD
-import type { ChunkWithoutID } from "../..";
-import { countTokens } from "../../llm/countTokens";
-=======
 import { ChunkWithoutID } from "../../index.js";
 import { countTokens } from "../../llm/countTokens.js";
->>>>>>> e877f8ab
 
 export function* basicChunker(
   contents: string,
