import { JSONSchema7, JSONSchema7Object } from "json-schema";

<<<<<<< HEAD
import { ChatMessage, ChatMessageRole, CompletionOptions, LLMOptions } from "../../index.js";
=======
import { ChatMessage, CompletionOptions, ModelInstaller, LLMOptions } from "../../index.js";
>>>>>>> 643fdb84
import { renderChatMessage } from "../../util/messageContent.js";
import { BaseLLM } from "../index.js";
import { streamResponse } from "../stream.js";
import { getRemoteModelInfo } from "../../util/ollamaHelper.js";

type OllamaChatMessage = {
  role: ChatMessageRole;
  content: string;
  images?: string[] | null;
  tool_calls?: {
    function: {
      name: string;
      arguments: JSONSchema7Object;
    };
  }[];
};

// See https://github.com/ollama/ollama/blob/main/docs/modelfile.md for details on each parameter
interface OllamaModelFileParams {
  mirostat?: number;
  mirostat_eta?: number;
  mirostat_tau?: number;
  num_ctx?: number;
  repeat_last_n?: number;
  repeat_penalty?: number;
  temperature?: number;
  seed?: number;
  stop?: string | string[];
  tfs_z?: number;
  num_predict?: number;
  top_k?: number;
  top_p?: number;
  min_p?: number;

  // deprecated or not directly supported here:
  num_thread?: number;
  use_mmap?: boolean;
  num_gqa?: number;
  num_gpu?: number;
  num_keep?: number;
  typical_p?: number;
  presence_penalty?: number;
  frequency_penalty?: number;
  penalize_newline?: boolean;
  numa?: boolean;
  num_batch?: number;
  main_gpu?: number;
  low_vram?: boolean;
  vocab_only?: boolean;
  use_mlock?: boolean;
}

// See https://github.com/ollama/ollama/blob/main/docs/api.md
interface OllamaBaseOptions {
  model: string; // the model name
  options?: OllamaModelFileParams; // additional model parameters listed in the documentation for the Modelfile such as temperature
  format?: "json"; // the format to return a response in. Currently, the only accepted value is json
  stream?: boolean; // if false the response will be returned as a single response object, rather than a stream of objects
  keep_alive?: number; // controls how long the model will stay loaded into memory following the request (default: 5m)
}

interface OllamaRawOptions extends OllamaBaseOptions {
  prompt: string; // the prompt to generate a response for
  suffix?: string; // the text after the model response
  images?: string[]; // a list of base64-encoded images (for multimodal models such as llava)
  system?: string; // system message to (overrides what is defined in the Modelfile)
  template?: string; // the prompt template to use (overrides what is defined in the Modelfile)
  context?: string; // the context parameter returned from a previous request to /generate, this can be used to keep a short conversational memory
  raw?: boolean; // if true no formatting will be applied to the prompt. You may choose to use the raw parameter if you are specifying a full templated prompt in your request to the API
}

interface OllamaChatOptions extends OllamaBaseOptions {
  messages: OllamaChatMessage[]; // the messages of the chat, this can be used to keep a chat memory
  tools?: OllamaTool[]; // the tools of the chat, this can be used to keep a tool memory
  // Not supported yet - tools: tools for the model to use if supported. Requires stream to be set to false
  // And correspondingly, tool calls in OllamaChatMessage
}

type OllamaBaseResponse = {
  model: string;
  created_at: string;
} & (
    | {
      done: false;
    }
    | {
      done: true;
      done_reason: string;
      total_duration: number; // Time spent generating the response in nanoseconds
      load_duration: number; // Time spent loading the model in nanoseconds
      prompt_eval_count: number; // Number of tokens in the prompt
      prompt_eval_duration: number; // Time spent evaluating the prompt in nanoseconds
      eval_count: number; // Number of tokens in the response
      eval_duration: number; // Time spent generating the response in nanoseconds
      context: number[]; // An encoding of the conversation used in this response; can be sent in the next request to keep conversational memory
    }
  );

type OllamaErrorResponse = {
  error: string;
};

type OllamaRawResponse =
  | OllamaErrorResponse
  | (OllamaBaseResponse & {
    response: string; // the generated response
  });

type OllamaChatResponse =
  | OllamaErrorResponse
  | (OllamaBaseResponse & {
    message: OllamaChatMessage;
  });

interface OllamaTool {
  type: "function";
  function: {
    name: string;
    description?: string;
    parameters?: JSONSchema7;
  };
}

class Ollama extends BaseLLM implements ModelInstaller{
  static providerName = "ollama";
  static defaultOptions: Partial<LLMOptions> = {
    apiBase: "http://localhost:11434/",
    model: "codellama-7b",
    maxEmbeddingBatchSize: 64,
  };

  private fimSupported: boolean = false;

  constructor(options: LLMOptions) {
    super(options);

    if (options.model === "AUTODETECT") {
      return;
    }
    const headers: Record<string, string> = {
      "Content-Type": "application/json",
    };

    if (this.apiKey) {
      headers.Authorization = `Bearer ${this.apiKey}`;
    }

    this.fetch(this.getEndpoint("api/show"), {
      method: "POST",
      headers: headers,
      body: JSON.stringify({ name: this._getModel() }),
    })
      .then(async (response) => {
        if (response?.status !== 200) {
          // console.warn(
          //   "Error calling Ollama /api/show endpoint: ",
          //   await response.text(),
          // );
          return;
        }
        const body = await response.json();
        if (body.parameters) {
          const params = [];
          for (const line of body.parameters.split("\n")) {
            let parts = line.match(/^(\S+)\s+((?:".*")|\S+)$/);
            if (parts.length < 2) {
              continue;
            }
            let key = parts[1];
            let value = parts[2];
            switch (key) {
              case "num_ctx":
                this.contextLength =
                  options.contextLength ?? Number.parseInt(value);
                break;
              case "stop":
                if (!this.completionOptions.stop) {
                  this.completionOptions.stop = [];
                }
                try {
                  this.completionOptions.stop.push(JSON.parse(value));
                } catch (e) {
                  console.warn(
                    `Error parsing stop parameter value "{value}: ${e}`,
                  );
                }
                break;
              default:
                break;
            }
          }
        }

        /**
         * There is no API to get the model's FIM capabilities, so we have to
         * make an educated guess. If a ".Suffix" variable appears in the template
         * it's a good indication the model supports FIM.
         */
        this.fimSupported = !!body?.template?.includes(".Suffix");
      })
      .catch((e) => {
        // console.warn("Error calling the Ollama /api/show endpoint: ", e);
      });
  }

  // Map of "continue model name" to Ollama actual model name
  private modelMap: Record<string, string> = {
    "mistral-7b": "mistral:7b",
    "mixtral-8x7b": "mixtral:8x7b",
    "llama2-7b": "llama2:7b",
    "llama2-13b": "llama2:13b",
    "codellama-7b": "codellama:7b",
    "codellama-13b": "codellama:13b",
    "codellama-34b": "codellama:34b",
    "codellama-70b": "codellama:70b",
    "llama3-8b": "llama3:8b",
    "llama3-70b": "llama3:70b",
    "llama3.1-8b": "llama3.1:8b",
    "llama3.1-70b": "llama3.1:70b",
    "llama3.1-405b": "llama3.1:405b",
    "llama3.2-1b": "llama3.2:1b",
    "llama3.2-3b": "llama3.2:3b",
    "llama3.2-11b": "llama3.2:11b",
    "llama3.2-90b": "llama3.2:90b",
    "phi-2": "phi:2.7b",
    "phind-codellama-34b": "phind-codellama:34b-v2",
    "qwen2.5-coder-0.5b": "qwen2.5-coder:0.5b",
    "qwen2.5-coder-1.5b": "qwen2.5-coder:1.5b",
    "qwen2.5-coder-3b": "qwen2.5-coder:3b",
    "qwen2.5-coder-7b": "qwen2.5-coder:7b",
    "qwen2.5-coder-14b": "qwen2.5-coder:14b",
    "qwen2.5-coder-32b": "qwen2.5-coder:32b",
    "wizardcoder-7b": "wizardcoder:7b-python",
    "wizardcoder-13b": "wizardcoder:13b-python",
    "wizardcoder-34b": "wizardcoder:34b-python",
    "zephyr-7b": "zephyr:7b",
    "codeup-13b": "codeup:13b",
    "deepseek-1b": "deepseek-coder:1.3b",
    "deepseek-7b": "deepseek-coder:6.7b",
    "deepseek-33b": "deepseek-coder:33b",
    "neural-chat-7b": "neural-chat:7b-v3.3",
    "starcoder-1b": "starcoder:1b",
    "starcoder-3b": "starcoder:3b",
    "starcoder2-3b": "starcoder2:3b",
    "stable-code-3b": "stable-code:3b",
    "granite-code-3b": "granite-code:3b",
    "granite-code-8b": "granite-code:8b",
    "granite-code-20b": "granite-code:20b",
    "granite-code-34b": "granite-code:34b",
  };

  private _getModel() {
    return this.modelMap[this.model] ?? this.model;
  }

  private _getModelFileParams(
    options: CompletionOptions,
  ): OllamaModelFileParams {
    return {
      temperature: options.temperature,
      top_p: options.topP,
      top_k: options.topK,
      num_predict: options.maxTokens,
      stop: options.stop,
      num_ctx: this.contextLength,
      mirostat: options.mirostat,
      num_thread: options.numThreads,
      use_mmap: options.useMmap,
      min_p: options.minP,
    };
  }

  private _convertToOllamaMessage(message: ChatMessage): OllamaChatMessage {
    const ollamaMessage: OllamaChatMessage = {
      role: message.role,
      content: "",
    };

    ollamaMessage.content = renderChatMessage(message);
    if (Array.isArray(message.content)) {
      const images: string[] = [];
      message.content.forEach((part) => {
        if (part.type === "imageUrl" && part.imageUrl) {
          const image = part.imageUrl?.url.split(",").at(-1);
          if (image) {
            images.push(image);
          }
        }
      });
      if (images.length > 0) {
        ollamaMessage.images = images;
      }
    }

    return ollamaMessage;
  }

  private _getGenerateOptions(
    options: CompletionOptions,
    prompt: string,
    suffix?: string,
  ): OllamaRawOptions {
    return {
      model: this._getModel(),
      prompt,
      suffix,
      raw: options.raw,
      options: this._getModelFileParams(options),
      keep_alive: options.keepAlive ?? 60 * 30, // 30 minutes
      stream: options.stream,
      // Not supported yet: context, images, system, template, format
    };
  }

  private getEndpoint(endpoint: string): URL {
    let base = this.apiBase;
    if (process.env.IS_BINARY) {
      base = base?.replace("localhost", "127.0.0.1");
    }

    return new URL(endpoint, base);
  }

  protected async *_streamComplete(
    prompt: string,
    signal: AbortSignal,
    options: CompletionOptions,
  ): AsyncGenerator<string> {
    const headers: Record<string, string> = {
      "Content-Type": "application/json",
    };

    if (this.apiKey) {
      headers.Authorization = `Bearer ${this.apiKey}`;
    }
    const response = await this.fetch(this.getEndpoint("api/generate"), {
      method: "POST",
      headers: headers,
      body: JSON.stringify(this._getGenerateOptions(options, prompt)),
      signal,
    });

    let buffer = "";
    for await (const value of streamResponse(response)) {
      // Append the received chunk to the buffer
      buffer += value;
      // Split the buffer into individual JSON chunks
      const chunks = buffer.split("\n");
      buffer = chunks.pop() ?? "";

      for (let i = 0; i < chunks.length; i++) {
        const chunk = chunks[i];
        if (chunk.trim() !== "") {
          try {
            const j = JSON.parse(chunk) as OllamaRawResponse;
            if ("error" in j) {
              throw new Error(j.error);
            }
            yield j.response;
          } catch (e) {
            throw new Error(`Error parsing Ollama response: ${e} ${chunk}`);
          }
        }
      }
    }
  }

  protected async *_streamChat(
    messages: ChatMessage[],
    signal: AbortSignal,
    options: CompletionOptions,
  ): AsyncGenerator<ChatMessage> {
    const ollamaMessages = messages.map(this._convertToOllamaMessage);
    const chatOptions: OllamaChatOptions = {
      model: this._getModel(),
      messages: ollamaMessages,
      options: this._getModelFileParams(options),
      keep_alive: options.keepAlive ?? 60 * 30, // 30 minutes
      stream: options.stream,
      // format: options.format, // Not currently in base completion options
    };
    // This logic is because tools can ONLY be included with user message for ollama
    if (options.tools?.length && ollamaMessages.at(-1)?.role === "user") {
      chatOptions.tools = options.tools.map((tool) => ({
        type: "function",
        function: {
          name: tool.function.name,
          description: tool.function.description,
          parameters: tool.function.parameters,
        },
      }));
      chatOptions.stream = false; // Cannot set stream = true for tools calls
    }
    const headers: Record<string, string> = {
      "Content-Type": "application/json",
    };

    if (this.apiKey) {
      headers.Authorization = `Bearer ${this.apiKey}`;
    }
    const response = await this.fetch(this.getEndpoint("api/chat"), {
      method: "POST",
      headers: headers,
      body: JSON.stringify(chatOptions),
      signal,
    });

    function convertChatMessage(res: OllamaChatResponse): ChatMessage {
      if ("error" in res) {
        throw new Error(res.error);
      }
      if (res.message.role === "tool") {
        throw new Error(
          "Unexpected message received from ollama with role = tool",
        );
      }
      if (res.message.role === "assistant") {
        const chatMessage: ChatMessage = {
          role: "assistant",
          content: res.message.content,
        };
        if (res.message.tool_calls) {
          // Continue handles the response as a tool call delta but
          // But ollama returns the full object in one response with no streaming
          chatMessage.toolCalls = res.message.tool_calls.map((tc) => ({
            type: "function",
            function: {
              name: tc.function.name,
              arguments: JSON.stringify(tc.function.arguments),
            },
          }));
        }
        return chatMessage;
      } else {
        return {
          role: res.message.role,
          content: res.message.content,
        };
      }
    }

    if (chatOptions.stream === false) {
      const json = (await response.json()) as OllamaChatResponse;
      yield convertChatMessage(json);
    } else {
      let buffer = "";
      for await (const value of streamResponse(response)) {
        // Append the received chunk to the buffer
        buffer += value;
        // Split the buffer into individual JSON chunks
        const chunks = buffer.split("\n");
        buffer = chunks.pop() ?? "";

        for (let i = 0; i < chunks.length; i++) {
          const chunk = chunks[i];
          if (chunk.trim() !== "") {
            try {
              const j = JSON.parse(chunk) as OllamaChatResponse;
              const chatMessage = convertChatMessage(j);
              yield chatMessage;
            } catch (e) {
              throw new Error(`Error parsing Ollama response: ${e} ${chunk}`);
            }
          }
        }
      }
    }
  }

  supportsFim(): boolean {
    return this.fimSupported;
  }

  protected async *_streamFim(
    prefix: string,
    suffix: string,
    signal: AbortSignal,
    options: CompletionOptions,
  ): AsyncGenerator<string> {
    const headers: Record<string, string> = {
      "Content-Type": "application/json",
    };

    if (this.apiKey) {
      headers.Authorization = `Bearer ${this.apiKey}`;
    }
    const response = await this.fetch(this.getEndpoint("api/generate"), {
      method: "POST",
      headers: headers,
      body: JSON.stringify(this._getGenerateOptions(options, prefix, suffix)),
      signal,
    });

    let buffer = "";
    for await (const value of streamResponse(response)) {
      // Append the received chunk to the buffer
      buffer += value;
      // Split the buffer into individual JSON chunks
      const chunks = buffer.split("\n");
      buffer = chunks.pop() ?? "";

      for (let i = 0; i < chunks.length; i++) {
        const chunk = chunks[i];
        if (chunk.trim() !== "") {
          try {
            const j = JSON.parse(chunk);
            if ("response" in j) {
              yield j.response;
            } else if ("error" in j) {
              throw new Error(j.error);
            }
          } catch (e) {
            throw new Error(`Error parsing Ollama response: ${e} ${chunk}`);
          }
        }
      }
    }
  }

  async listModels(): Promise<string[]> {
    const headers: Record<string, string> = {
      "Content-Type": "application/json",
    };

    if (this.apiKey) {
      headers.Authorization = `Bearer ${this.apiKey}`;
    }
    const response = await this.fetch(
      // localhost was causing fetch failed in pkg binary only for this Ollama endpoint
      this.getEndpoint("api/tags"),
      {
        method: "GET",
        headers: headers,
      },
    );
    const data = await response.json();
    if (response.ok) {
      return data.models.map((model: any) => model.name);
    } else {
      throw new Error(
        "Failed to list Ollama models. Make sure Ollama is running.",
      );
    }
  }

  protected async _embed(chunks: string[]): Promise<number[][]> {
    const headers: Record<string, string> = {
      "Content-Type": "application/json",
    };

    if (this.apiKey) {
      headers.Authorization = `Bearer ${this.apiKey}`;
    }
    const resp = await this.fetch(new URL("api/embed", this.apiBase), {
      method: "POST",
      body: JSON.stringify({
        model: this.model,
        input: chunks,
      }),
      headers: headers
    });

    if (!resp.ok) {
      throw new Error(`Failed to embed chunk: ${await resp.text()}`);
    }

    const data = await resp.json();
    const embedding: number[][] = data.embeddings;

    if (!embedding || embedding.length === 0) {
      throw new Error("Ollama generated empty embedding");
    }
    return embedding;
  }

  public async installModel(modelName: string, signal: AbortSignal, progressReporter?: (task: string, increment: number, total: number) => void): Promise<any> {
      const modelInfo = await getRemoteModelInfo(modelName, signal);
      if (!modelInfo) {
          throw new Error(`'${modelName}' not found in the Ollama registry!`);
      }
      const response = await fetch(this.getEndpoint("api/pull"), {
        method: 'POST',
        headers: {
          'Content-Type': 'application/json',
          Authorization: `Bearer ${this.apiKey}`,
        },
        body: JSON.stringify({ name: modelName }),
        signal
      });

      const reader = response.body?.getReader();
      //TODO: generate proper progress based on modelInfo size
      while (true) {
        const { done, value } = await reader?.read() || { done: true, value: undefined };
        if (done) {
          break;
        }

        const chunk = new TextDecoder().decode(value);
        const lines = chunk.split('\n').filter(Boolean);
        for (const line of lines) {
          const data = JSON.parse(line);
          progressReporter?.(data.status, data.completed, data.total);
        }
      }
  }
}

export default Ollama;<|MERGE_RESOLUTION|>--- conflicted
+++ resolved
@@ -1,14 +1,16 @@
 import { JSONSchema7, JSONSchema7Object } from "json-schema";
 
-<<<<<<< HEAD
-import { ChatMessage, ChatMessageRole, CompletionOptions, LLMOptions } from "../../index.js";
-=======
-import { ChatMessage, CompletionOptions, ModelInstaller, LLMOptions } from "../../index.js";
->>>>>>> 643fdb84
+import {
+  ChatMessage,
+  ChatMessageRole,
+  CompletionOptions,
+  LLMOptions,
+  ModelInstaller,
+} from "../../index.js";
 import { renderChatMessage } from "../../util/messageContent.js";
+import { getRemoteModelInfo } from "../../util/ollamaHelper.js";
 import { BaseLLM } from "../index.js";
 import { streamResponse } from "../stream.js";
-import { getRemoteModelInfo } from "../../util/ollamaHelper.js";
 
 type OllamaChatMessage = {
   role: ChatMessageRole;
@@ -87,10 +89,10 @@
   model: string;
   created_at: string;
 } & (
-    | {
+  | {
       done: false;
     }
-    | {
+  | {
       done: true;
       done_reason: string;
       total_duration: number; // Time spent generating the response in nanoseconds
@@ -101,7 +103,7 @@
       eval_duration: number; // Time spent generating the response in nanoseconds
       context: number[]; // An encoding of the conversation used in this response; can be sent in the next request to keep conversational memory
     }
-  );
+);
 
 type OllamaErrorResponse = {
   error: string;
@@ -110,14 +112,14 @@
 type OllamaRawResponse =
   | OllamaErrorResponse
   | (OllamaBaseResponse & {
-    response: string; // the generated response
-  });
+      response: string; // the generated response
+    });
 
 type OllamaChatResponse =
   | OllamaErrorResponse
   | (OllamaBaseResponse & {
-    message: OllamaChatMessage;
-  });
+      message: OllamaChatMessage;
+    });
 
 interface OllamaTool {
   type: "function";
@@ -128,7 +130,7 @@
   };
 }
 
-class Ollama extends BaseLLM implements ModelInstaller{
+class Ollama extends BaseLLM implements ModelInstaller {
   static providerName = "ollama";
   static defaultOptions: Partial<LLMOptions> = {
     apiBase: "http://localhost:11434/",
@@ -564,7 +566,7 @@
         model: this.model,
         input: chunks,
       }),
-      headers: headers
+      headers: headers,
     });
 
     if (!resp.ok) {
@@ -580,36 +582,43 @@
     return embedding;
   }
 
-  public async installModel(modelName: string, signal: AbortSignal, progressReporter?: (task: string, increment: number, total: number) => void): Promise<any> {
-      const modelInfo = await getRemoteModelInfo(modelName, signal);
-      if (!modelInfo) {
-          throw new Error(`'${modelName}' not found in the Ollama registry!`);
-      }
-      const response = await fetch(this.getEndpoint("api/pull"), {
-        method: 'POST',
-        headers: {
-          'Content-Type': 'application/json',
-          Authorization: `Bearer ${this.apiKey}`,
-        },
-        body: JSON.stringify({ name: modelName }),
-        signal
-      });
-
-      const reader = response.body?.getReader();
-      //TODO: generate proper progress based on modelInfo size
-      while (true) {
-        const { done, value } = await reader?.read() || { done: true, value: undefined };
-        if (done) {
-          break;
-        }
-
-        const chunk = new TextDecoder().decode(value);
-        const lines = chunk.split('\n').filter(Boolean);
-        for (const line of lines) {
-          const data = JSON.parse(line);
-          progressReporter?.(data.status, data.completed, data.total);
-        }
-      }
+  public async installModel(
+    modelName: string,
+    signal: AbortSignal,
+    progressReporter?: (task: string, increment: number, total: number) => void,
+  ): Promise<any> {
+    const modelInfo = await getRemoteModelInfo(modelName, signal);
+    if (!modelInfo) {
+      throw new Error(`'${modelName}' not found in the Ollama registry!`);
+    }
+    const response = await fetch(this.getEndpoint("api/pull"), {
+      method: "POST",
+      headers: {
+        "Content-Type": "application/json",
+        Authorization: `Bearer ${this.apiKey}`,
+      },
+      body: JSON.stringify({ name: modelName }),
+      signal,
+    });
+
+    const reader = response.body?.getReader();
+    //TODO: generate proper progress based on modelInfo size
+    while (true) {
+      const { done, value } = (await reader?.read()) || {
+        done: true,
+        value: undefined,
+      };
+      if (done) {
+        break;
+      }
+
+      const chunk = new TextDecoder().decode(value);
+      const lines = chunk.split("\n").filter(Boolean);
+      for (const line of lines) {
+        const data = JSON.parse(line);
+        progressReporter?.(data.status, data.completed, data.total);
+      }
+    }
   }
 }
 
