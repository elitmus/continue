---
description: Configuration
keywords: [config, settings, customize]
---

# Configuration

## YAML Config

Continue can be deeply customized. User-level configuration is stored and can be edited in your home directory in `config.yaml`:

<<<<<<< HEAD
- `~/.continue/config.yaml` (MacOS / Linux)
- `%USERPROFILE%\.continue\config.yaml` (Windows)
=======
To open `config.json`, you can click the "gear" icon in the header of the Continue Chat sidebar to open the settings page, and then click `Open [your config location]` to open the file. When editing this file, you can see the available options suggested as you type, or check the reference below.
>>>>>>> 3af56906

To open your configuration file, you can click the "gear" icon in the bottom right corner of the Continue Chat sidebar. When editing this file, you can see the available options suggested as you type, or check the reference below.

When you save a config file from the IDE, Continue will automatically refresh to take into account your changes. A config file is automatically created the first time you use Continue, and always automatically generated with default values if it doesn't exist.

See the full reference for `config.yaml` [here](../../reference.md).

## Deprecated configuration methods

:::info
View the `config.json` migration guide [here](../../yaml-migration.md)
:::

- [`config.json`](../../json-reference.md) - The original configuration format which is stored in a file at the same location as `config.yaml`
- [`.continuerc.json`](#continuercjson) - Workspace-level configuration
- [`config.ts`](#configts) - Advanced configuration (probably unnecessary) - a TypeScript file in your home directory that can be used to programmatically modify (_merged_) the `config.json` schema:
  - `~/.continue/config.ts` (MacOS / Linux)
  - `%USERPROFILE%\.continue\config.ts` (Windows)

### `.continuerc.json`

The format of `.continuerc.json` is the same as `config.json`, plus one _additional_ property `mergeBehavior`, which can be set to either "merge" or "overwrite". If set to "merge" (the default), `.continuerc.json` will be applied on top of `config.json` (arrays and objects are merged). If set to "overwrite", then every top-level property of `.continuerc.json` will overwrite that property from `config.json`.

Example

```json title=".continuerc.json"
{
  "tabAutocompleteOptions": {
    "disable": true
  },
  "mergeBehavior": "overwrite"
}
```

### `config.ts`

To programatically extend `config.json`, you can place a `config.ts` script in same directory as `config.json` and export a `modifyConfig` function, like:

```ts title="config.ts"
export function modifyConfig(config: Config): Config {
  config.slashCommands?.push({
    name: "commit",
    description: "Write a commit message",
    run: async function* (sdk) {
      // The getDiff function takes a boolean parameter that indicates whether
      // to include unstaged changes in the diff or not.
      const diff = await sdk.ide.getDiff(false); // Pass false to exclude unstaged changes
      for await (const message of sdk.llm.streamComplete(
        `${diff}\n\nWrite a commit message for the above changes. Use no more than 20 tokens to give a brief description in the imperative mood (e.g. 'Add feature' not 'Added feature'):`,
        new AbortController().signal,
        {
          maxTokens: 20,
        },
      )) {
        yield message;
      }
    },
  });
  return config;
}
```

This can be used for slash commands and custom context providers.<|MERGE_RESOLUTION|>--- conflicted
+++ resolved
@@ -7,14 +7,12 @@
 
 ## YAML Config
 
-Continue can be deeply customized. User-level configuration is stored and can be edited in your home directory in `config.yaml`:
+Continue can be deeply customized. Local user-level configuration is stored and can be edited in your home directory in `config.yaml`:
 
-<<<<<<< HEAD
+To open `config.yaml`, you can click the "gear" icon in the header of the Continue Chat sidebar to open the settings page, and then click `Open Config File` to open the file. When editing this file, you can see the available options suggested as you type, or check the reference below.
+
 - `~/.continue/config.yaml` (MacOS / Linux)
 - `%USERPROFILE%\.continue\config.yaml` (Windows)
-=======
-To open `config.json`, you can click the "gear" icon in the header of the Continue Chat sidebar to open the settings page, and then click `Open [your config location]` to open the file. When editing this file, you can see the available options suggested as you type, or check the reference below.
->>>>>>> 3af56906
 
 To open your configuration file, you can click the "gear" icon in the bottom right corner of the Continue Chat sidebar. When editing this file, you can see the available options suggested as you type, or check the reference below.
 
